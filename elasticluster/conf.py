--- conflicted
+++ resolved
@@ -674,16 +674,7 @@
             'allow_project_ssh_keys',
             'boot_disk_size',
             'boot_disk_type',
-<<<<<<< HEAD
-            'boot_disk_delete_on_terminate',
-            'boot_disk_device',
-            'volume_name',
-            'volume_disk_size',
-            'volume_disk_type',
-            'volume_disk_device',
-=======
             'min_cpu_platform',
->>>>>>> 5f573236
             'scheduling',
             'tags'
             #'user_key_name',    ## from `login/*`
