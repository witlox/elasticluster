--- conflicted
+++ resolved
@@ -58,19 +58,16 @@
         
     
     def create_node(self, cluster_name, node_type):
-<<<<<<< HEAD
         """
         Creates a node with the needed information from the configuration file. The information of the node is
         specific to its type (e.g. a frontend node could differ from a compute node).
         """
-=======
         # ANTONIO: I don't think a node should have a cloud_provider
         # different from the cluster. Thus, cloud_provider should be
         # in the signature of `create_node` and it should be Cluster's
         # responsability to call `create_node` with its cloud provider
         # as argument. This will avoid having multiple instances of
         # the same cloud provider.
->>>>>>> e369884a
         config = Configuration.Instance().read_node_section(cluster_name, node_type)
         
         cloud_name = Configuration.Instance().read_cluster_section(cluster_name)['cloud']
