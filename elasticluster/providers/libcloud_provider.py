#! /usr/bin/env python
#
#   Copyright (C) 2013-2018 S3IT, University of Zurich
#
#   This program is free software: you can redistribute it and/or modify
#   it under the terms of the GNU General Public License as published by
#   the Free Software Foundation, either version 3 of the License, or
#   (at your option) any later version.
#
#   This program is distributed in the hope that it will be useful,
#   but WITHOUT ANY WARRANTY; without even the implied warranty of
#   MERCHANTABILITY or FITNESS FOR A PARTICULAR PURPOSE.  See the
#   GNU General Public License for more details.
#
#   You should have received a copy of the GNU General Public License
#   along with this program.  If not, see <http://www.gnu.org/licenses/>.
#
import os
from tempfile import NamedTemporaryFile

import paramiko
from paramiko import SSHException
from libcloud.compute.base import NodeAuthSSHKey, NodeAuthPassword
from libcloud.compute.providers import get_driver
from libcloud.compute.types import NodeState, Provider

from elasticluster.providers import AbstractCloudProvider
from elasticluster import log
from elasticluster.exceptions import KeypairError, UnsupportedError


class LibCloudProvider(AbstractCloudProvider):
    """
        This implementation of
        :py:class:`elasticluster.providers.AbstractCloudProvider` uses
        LibCloud to connect to various clouds and manage instances.

        :param str driver_name: name of the driver to use
        :param str storage_path: path to store temporary data
        :param options: all the configuration items that should
                        be forwarded to the driver
        """

    provider_args = {
        'aliyun_ecs': ['access_key_id', 'access_key_secret'],
        'bsnl': ['username', 'password'],
        'cloudscale': ['token'],
        'cloudsigma': ['username', 'password'],
        'cloudwatt': ['email', 'password', 'tenant_id'],
        'digitalocean': ['access_token'],
        'dimensiondata': ['username', 'password'],
        'ec2': ['access_key', 'secret_key'],
        'exoscale': ['key'],
        'gandi': ['api_key'],
        'gce': ['service_account_email_or_client_id', 'pem_file_or_client_secret'],
        'ikoula': ['key'],
        'indosat': ['username', 'password'],
        'internetsolutions': ['username', 'password'],
        'medone': ['username', 'password'],
        'nimbus': ['key'],
        'ntta': ['username', 'password'],
        'openstack': ['username', 'password'],
        'outscale_inc': ['key'],
        'outscale_sas': ['key'],
        'ovh': ['app_key', 'app_secret', 'project_id', 'consumer_key'],
        'packet': ['key'],
        'rackspace': ['username', 'api_key'],
        'vcloud': ['key'],
        'vultr': ['api_key']
    }

    def __init__(self, driver_name, storage_path=None, **options):
        self.storage_path = storage_path
<<<<<<< HEAD
        args = None
        if self.provider_args.has_key(driver_name.lower()):
            log.debug('provider {0} requires arguments'.format(driver_name))
            req_args = self.provider_args[driver_name.lower()]
            if not set(req_args).issubset(options):
                raise ValueError('{0} provider requires {1} to be set'.format(
                    driver_name, ' '.join(req_args)
                ))
            args = ()
            for r in req_args:
                args += (options.pop(r),)
=======
        driver_name = driver_name.lower()
        try:
            req_args = self.provider_args[driver_name]
            if not set(req_args).issubset(options):
                raise ValueError(
                    'Cloud provider {0} requires all of {1} to be set'
                    .format(driver_name, ' '.join(req_args)))
            args = [options.pop(name) for name in req_args]
        except KeyError:
            # no required args?!
            args = []
        # fix for openstack
        if 'auth_url' in options and 'ex_force_auth_url' not in options:
            options['ex_force_auth_url'] = options['auth_url'].rsplit('/', 1)[0]

>>>>>>> f3c2cf67
        try:
            provider_name = getattr(Provider, driver_name.upper())
        except AttributeError:
<<<<<<< HEAD
            raise ValueError("No libcloud driver for provider {name}".format(name=driver_name))
        # fix for openstack
        if 'auth_url' in options and 'ex_force_auth_url' not in options:
            options['ex_force_auth_url'] = options['auth_url'].rsplit('/', 1)[0]
        driver_class = get_driver(driver_name)
        log.debug('Initializing libcloud driver `%s` ...', driver_class.__name__)
        if args:
            self.driver = driver_class(*args, **options)
        else:
            self.driver = driver_class(**options)
=======
            raise ValueError(
                "No libcloud driver for provider {name}"
                .format(name=driver_name))
        driver_class = get_driver(provider_name)
        log.debug(
            "Initializing libcloud driver `%s` ...",
            driver_class.__name__)
        self.driver = driver_class(*args, **options)
>>>>>>> f3c2cf67

    def __get_instance(self, instance_id):
        for node in self.driver.list_nodes():
            if node.id == instance_id:
                return node
        else:
            log.warn('could not find instance with id %s', instance_id)
            return None

    def start_instance(self, key_name, public_key_path, private_key_path,
                       security_group, flavor, image_id, image_userdata,
                       username=None, node_name=None, **options):
        self.__prepare_key_pair(key_name,
                                private_key_path,
                                public_key_path,
                                options.get('image_user_password'))
        options['name'] = node_name
        options['size'] = self._get_flavor_by_name(flavor)
        options['image'] = self.driver.get_image(image_id)
        if security_group:
            options['security_groups'] = security_group
        options['ex_userdata'] = image_userdata
        options['username'] = username

        network_ids = [
            netid.strip()
            for netid in options.pop('network_ids', '').split(',')
            if netid.strip() != ''
        ]
        if network_ids:
            try:
                options['networks'] = [
                    net for net in self.driver.ex_list_networks()
                    if net.id in network_ids
                ]
            except AttributeError:
                raise UnsupportedError(
                    "Cluster specifies `network_ids`"
                    " but the cloud provider does not implement"
                    " the `ex_list_networks()` call.")

        if self.driver.get_key_pair(key_name):
            options['auth'] = NodeAuthSSHKey(self.driver.get_key_pair(key_name).public_key)
            options['ex_keyname'] = key_name
        else:
            options['auth'] = NodeAuthPassword(options.get('image_user_password'))

        node = self.driver.create_node(**options)
        if node:
            return node.id
        return None

    def _get_flavor_by_name(self, name):
        flavors = [
            flavor for flavor in self.driver.list_sizes()
            if (flavor.name == name or flavor.id == name)
        ]
        if flavors:
            flavor = flavors[0]
            if len(flavors) > 1:
                log.warn(
                    "%d flavors with name '%s' found!"
                    " using first returned one: %s",
                    len(flavors), flavor)
            return flavor
        else:
            raise FlavorError("Cannot find flavor `%s`" % name)

    def is_instance_running(self, instance_id):
        instance = self.__get_instance(instance_id)
        if not instance:
            return False
        return instance.state == NodeState.RUNNING

    def stop_instance(self, instance_id):
        instance = self.__get_instance(instance_id)
        if not instance:
            return
        log.info('stopping %s', instance.name)
        instance.destroy()

    def get_ips(self, instance_id):
        instance = self.__get_instance(instance_id)
        if not instance:
            return []
        return instance.public_ips + instance.private_ips

    def __prepare_key_pair(self, key_name, private_key_path, public_key_path, password):
        if not key_name:
            log.warn('user_key_name has not been defined, assuming password-based authentication')
            return

        if key_name in [k.name for k in self.driver.list_key_pairs()]:
            log.info('Key pair `%s` already exists, skipping import.', key_name)
            return

        if public_key_path:
            log.debug("importing public key from file %s ...", public_key_path)
            if not self.driver.import_key_pair_from_file(
                    name=key_name,
                    key_file_path=os.path.expandvars(os.path.expanduser(public_key_path))):
                raise KeypairError(
                    'Could not upload public key {p}'
                    .format(p=public_key_path))
        elif private_key_path:
            if not private_key_path.endswith('.pem'):
                raise KeypairError(
                    'can only work with .pem private keys,'
                    ' derive public key and set user_key_public')
            log.debug("deriving and importing public key from private key")
            self.__import_pem(key_name, private_key_path, password)
        else:
            pem_file_path = os.path.join(self.storage_path, key_name + '.pem')
            if not os.path.exists(pem_file_path):
                with open(pem_file_path, 'w') as new_key_file:
                    new_key_file.write(
                        self.driver.create_key_pair(name=key_name))
            self.__import_pem(key_name, pem_file_path, password)

    def __import_pem(self, key_name, pem_file_path, password):
        """
        Import PEM certificate with provider
        :param key_name: name of the key to import
        :param pem_file_path: path to the pem file
        :param password: optional password for the pem file
        """
        pem_file = os.path.expandvars(os.path.expanduser(pem_file_path))
        try:
            pem = paramiko.RSAKey.from_private_key_file(pem_file, password)
        except SSHException:
            try:
                pem = paramiko.DSSKey.from_private_key_file(pem_file, password)
            except SSHException as e:
                raise KeypairError('could not import {f}, neither as RSA key nor as DSA key: {e}'
                                   .format(f=pem_file_path, e=e))
        if not pem:
            raise KeypairError('could not import {f}'.format(f=pem_file_path))
        else:
            with NamedTemporaryFile('w+t') as f:
                f.write('{n} {p}'.format(n=pem.get_name(), p=pem.get_base64()))
                self.driver.import_key_pair_from_file(
                    name=key_name, key_file_path=f.name)

    @staticmethod
    def __get_name_or_id(values, known):
        """
        Return list of values that match attribute ``.id`` or ``.name`` of any object in list `known`.

        :param str values: comma-separated list (i.e., a Python string) of items
        :param list known: list of libcloud items to filter
        :return: list of the libcloud items that match the given values
        """
        result = list()
        for element in [e.strip() for e in values.split(',')]:
            for item in [i for i in known if i.name == element or i.id == element]:
                result.append(item)
        return result<|MERGE_RESOLUTION|>--- conflicted
+++ resolved
@@ -71,19 +71,6 @@
 
     def __init__(self, driver_name, storage_path=None, **options):
         self.storage_path = storage_path
-<<<<<<< HEAD
-        args = None
-        if self.provider_args.has_key(driver_name.lower()):
-            log.debug('provider {0} requires arguments'.format(driver_name))
-            req_args = self.provider_args[driver_name.lower()]
-            if not set(req_args).issubset(options):
-                raise ValueError('{0} provider requires {1} to be set'.format(
-                    driver_name, ' '.join(req_args)
-                ))
-            args = ()
-            for r in req_args:
-                args += (options.pop(r),)
-=======
         driver_name = driver_name.lower()
         try:
             req_args = self.provider_args[driver_name]
@@ -99,22 +86,9 @@
         if 'auth_url' in options and 'ex_force_auth_url' not in options:
             options['ex_force_auth_url'] = options['auth_url'].rsplit('/', 1)[0]
 
->>>>>>> f3c2cf67
         try:
             provider_name = getattr(Provider, driver_name.upper())
         except AttributeError:
-<<<<<<< HEAD
-            raise ValueError("No libcloud driver for provider {name}".format(name=driver_name))
-        # fix for openstack
-        if 'auth_url' in options and 'ex_force_auth_url' not in options:
-            options['ex_force_auth_url'] = options['auth_url'].rsplit('/', 1)[0]
-        driver_class = get_driver(driver_name)
-        log.debug('Initializing libcloud driver `%s` ...', driver_class.__name__)
-        if args:
-            self.driver = driver_class(*args, **options)
-        else:
-            self.driver = driver_class(**options)
-=======
             raise ValueError(
                 "No libcloud driver for provider {name}"
                 .format(name=driver_name))
@@ -123,7 +97,6 @@
             "Initializing libcloud driver `%s` ...",
             driver_class.__name__)
         self.driver = driver_class(*args, **options)
->>>>>>> f3c2cf67
 
     def __get_instance(self, instance_id):
         for node in self.driver.list_nodes():
