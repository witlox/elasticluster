---

# check if previous anaconda installation exists by verifying existence of symlink
- stat:
    path: /opt/anaconda{{anaconda_python_version}}
  register: anaconda_symlink


# tasks file for anaconda
- name: Download Anaconda installer script
  get_url:
<<<<<<< HEAD
    url='{{anaconda_installer_url}}'
    dest='{{anaconda_installer_sh}}'
    owner=root
    group=root
    mode=0755
  when: anaconda_symlink.stat.islnk is not defined

=======
    url: '{{anaconda_installer_url}}'
    dest: '{{anaconda_installer_sh}}'
    owner: root
    group: root
    mode: 0755
    validate_certs: '{{ not insecure_https_downloads|default("no")|bool }}'
>>>>>>> 5f573236

- name: Install Anaconda
  command: '{{anaconda_installer_sh}} -b -f -p {{anaconda_home}}'
  args:
    creates: '{{anaconda_home}}/bin/conda'
  when: anaconda_symlink.stat.islnk is not defined


- name: Delete Anaconda installer script
  file:
    path='{{anaconda_installer_sh}}'
    state=absent
<<<<<<< HEAD
  when: anaconda_cleanup and anaconda_symlink.stat.islnk is not defined
    
=======
  when: anaconda_cleanup

- name: make Anaconda Python the first match in $PATH
  template:
    src='etc/profile.d/anaconda.sh.j2'
    dest='/etc/profile.d/anaconda{{anaconda_python_version}}.sh'
    mode=0444
    owner=root
    group=root
  when: anaconda_in_path
>>>>>>> 5f573236

- name: Make convenience symlink to Anaconda home
  file:
    dest='/opt/anaconda{{anaconda_python_version}}'
    src='{{anaconda_home}}'
    state=link
    owner=root
    group=root
  when: anaconda_symlink.stat.islnk is not defined


- name: make Anaconda Python the first match in $PATH
  template:
    src='etc/profile.d/anaconda.sh.j2'
    dest='/etc/profile.d/anaconda{{anaconda_python_version}}.sh'
    mode=0444
    owner=root
    group=root
  when: anaconda_in_path and anaconda_symlink.stat.islnk is not defined<|MERGE_RESOLUTION|>--- conflicted
+++ resolved
@@ -1,46 +1,23 @@
 ---
-
-# check if previous anaconda installation exists by verifying existence of symlink
-- stat:
-    path: /opt/anaconda{{anaconda_python_version}}
-  register: anaconda_symlink
-
-
 # tasks file for anaconda
 - name: Download Anaconda installer script
   get_url:
-<<<<<<< HEAD
-    url='{{anaconda_installer_url}}'
-    dest='{{anaconda_installer_sh}}'
-    owner=root
-    group=root
-    mode=0755
-  when: anaconda_symlink.stat.islnk is not defined
-
-=======
     url: '{{anaconda_installer_url}}'
     dest: '{{anaconda_installer_sh}}'
     owner: root
     group: root
     mode: 0755
     validate_certs: '{{ not insecure_https_downloads|default("no")|bool }}'
->>>>>>> 5f573236
 
 - name: Install Anaconda
   command: '{{anaconda_installer_sh}} -b -f -p {{anaconda_home}}'
   args:
     creates: '{{anaconda_home}}/bin/conda'
-  when: anaconda_symlink.stat.islnk is not defined
-
 
 - name: Delete Anaconda installer script
   file:
     path='{{anaconda_installer_sh}}'
     state=absent
-<<<<<<< HEAD
-  when: anaconda_cleanup and anaconda_symlink.stat.islnk is not defined
-    
-=======
   when: anaconda_cleanup
 
 - name: make Anaconda Python the first match in $PATH
@@ -51,7 +28,6 @@
     owner=root
     group=root
   when: anaconda_in_path
->>>>>>> 5f573236
 
 - name: Make convenience symlink to Anaconda home
   file:
@@ -59,15 +35,4 @@
     src='{{anaconda_home}}'
     state=link
     owner=root
-    group=root
-  when: anaconda_symlink.stat.islnk is not defined
-
-
-- name: make Anaconda Python the first match in $PATH
-  template:
-    src='etc/profile.d/anaconda.sh.j2'
-    dest='/etc/profile.d/anaconda{{anaconda_python_version}}.sh'
-    mode=0444
-    owner=root
-    group=root
-  when: anaconda_in_path and anaconda_symlink.stat.islnk is not defined+    group=root