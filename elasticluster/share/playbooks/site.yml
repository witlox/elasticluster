---
# for local customizations
- include: before.yml

- name: Common setup for all hosts
  hosts: all
  gather_facts: yes
  roles:
    - role: common
    - role: iptables
      # FIXME: should change to 'DROP' when all playbooks register their input ports!
      default_input_policy: 'ACCEPT'
    - role: ntpd
      ntp_server: '{{groups.ntp_master|default([])}}'
    - role: pdsh

# Run all other playbooks one by one, so they get a chance of doing
# their setup depending on configured host groups
- include: roles/ansible.yml
- include: roles/ceph.yml
- include: roles/ganglia.yml
- include: roles/glusterfs.yml
- include: roles/gridengine.yml
- include: roles/htcondor.yml
- include: roles/pbs+maui.yml
- include: roles/hadoop.yml
<<<<<<< HEAD
=======
- include: roles/kubernetes.yml
- include: roles/pvfs2.yml
- include: roles/ceph.yml
- include: roles/glusterfs.yml
>>>>>>> 83316a93
- include: roles/ipython.yml
- include: roles/jenkins.yml
- include: roles/kafka.yml
- include: roles/mesos.yml
- include: roles/pvfs2.yml
- include: roles/slurm.yml

# Jupyter installation comes last, to allow it to pick up any SW that's been
# installed so far (e.g., for kernels, or for ipyparallel)
- include: roles/jupyterhub.yml
- include: roles/rstudio.yml

# for local customizations
- include: after.yml<|MERGE_RESOLUTION|>--- conflicted
+++ resolved
@@ -17,31 +17,22 @@
 # Run all other playbooks one by one, so they get a chance of doing
 # their setup depending on configured host groups
 - include: roles/ansible.yml
-- include: roles/ceph.yml
+- include: roles/slurm.yml
+- include: roles/jenkins.yml
 - include: roles/ganglia.yml
-- include: roles/glusterfs.yml
+- include: roles/pbs+maui.yml
 - include: roles/gridengine.yml
-- include: roles/htcondor.yml
-- include: roles/pbs+maui.yml
 - include: roles/hadoop.yml
-<<<<<<< HEAD
-=======
 - include: roles/kubernetes.yml
 - include: roles/pvfs2.yml
 - include: roles/ceph.yml
 - include: roles/glusterfs.yml
->>>>>>> 83316a93
 - include: roles/ipython.yml
-- include: roles/jenkins.yml
-- include: roles/kafka.yml
-- include: roles/mesos.yml
-- include: roles/pvfs2.yml
-- include: roles/slurm.yml
+- include: roles/htcondor.yml
 
 # Jupyter installation comes last, to allow it to pick up any SW that's been
 # installed so far (e.g., for kernels, or for ipyparallel)
 - include: roles/jupyterhub.yml
-- include: roles/rstudio.yml
 
 # for local customizations
 - include: after.yml