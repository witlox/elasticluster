#!/usr/bin/env python
# -*- coding: utf-8 -*-#
#
#
# Copyright (C) 2013-2018 University of Zurich. All rights reserved.
#
#
# This program is free software; you can redistribute it and/or modify it
# under the terms of the GNU General Public License as published by the
# Free Software Foundation; either version 2 of the License, or (at your
# option) any later version.
#
# This program is distributed in the hope that it will be useful, but
# WITHOUT ANY WARRANTY; without even the implied warranty of
# MERCHANTABILITY or FITNESS FOR A PARTICULAR PURPOSE.  See the GNU
# General Public License for more details.
#
# You should have received a copy of the GNU General Public License along
# with this program; if not, write to the Free Software Foundation, Inc.,
# 59 Temple Place, Suite 330, Boston, MA 02111-1307 USA

import sys

# fix Python issue 15881 (on Python <2.7.5)
try:
    import multiprocessing
except ImportError:
    pass


# Ensure we use a recent enough version of setuptools: CentOS7 still ships with
# 0.9.8! Although at the moment ElastiCluster does not make use of any advanced
# feature from `setuptools`, some dependent package requires >=17.1 (at the
# time of this writing) and this version number is likely to increase with time
# -- so just pick a "known good one".
from ez_setup import use_setuptools
use_setuptools(version='21.0.0')


## auxiliary functions
#
def read_whole_file(path):
    """
    Return file contents as a string.
    """
    with open(path, 'r') as stream:
        return stream.read()


## test runner setup
#
# See http://tox.readthedocs.org/en/latest/example/basic.html#integration-with-setuptools-distribute-test-commands
# on how to run tox when python setup.py test is run
#
from setuptools.command.test import test as TestCommand

class Tox(TestCommand):
    def finalize_options(self):
        TestCommand.finalize_options(self)
        self.test_args = []
        self.test_suite = True

    def run_tests(self):
        # import here, cause outside the eggs aren't loaded
        import tox
        errno = tox.cmdline(self.test_args)
        sys.exit(errno)


## conditional dependencies
#
# Although PEP-508 and a number of predecessors specify a syntax for
# conditional dependencies in Python packages, support for it is inconsistent
# (at best) among the PyPA tools. An attempt to use the conditional syntax has
# already caused issues #308, #249, #227, and many more headaches to me while
# trying to find a combination of `pip`, `setuptools`, `wheel`, and dependency
# specification syntax that would work reliably across all supported Linux
# distributions. I give up, and revert to computing the dependencies via
# explicit Python code in `setup.py`; this will possibly break wheels but it's
# the least damage I can do ATM.

python_version = sys.version_info[:2]
if python_version == (2, 6):
    version_dependent_requires = [
        # Alternate dependencies for Python 2.6:
        # - PyCLI requires argparse,
        'argparse',
        # - OpenStack's "keystoneclient" requires `importlib`
        'importlib',
        # Paramiko ceased support for Python 2.6 in version 2.4.0
        'paramiko<2.4',
        # - support for Python 2.6 was removed from `novaclient` in commit
        #   81f8fa655ccecd409fe6dcda0d3763592c053e57 which is contained in
        #   releases 3.0.0 and above; however, we also need to pin down
        #   the version of `oslo.config` and all the dependencies thereof,
        #   otherwise `pip` will happily download the latest and
        #   incompatible version,since `python-novaclient` specifies only
        #   the *minimal* version of dependencies it is compatible with...
        'stevedore<1.10.0',
        'debtcollector<1.0.0',
        'keystoneauth<2.0.0',
        # yes, there"s `keystoneauth` and `keystoneauth1` !!
        'keystoneauth1<2.0.0',
        'oslo.config<3.0.0',
        'oslo.i18n<3.1.0',
        'oslo.serialization<2.1.0',
        'oslo.utils<3.1.0',
        'python-keystoneclient<2.0.0',
        'python-novaclient<3.0.0',
        'python-cinderclient<1.6.0',
    ]
elif python_version == (2, 7):
    version_dependent_requires = [
        # Paramiko ceased support for Python 2.6 so we need it here
        'paramiko',
        # OpenStack
        'python-keystoneclient',
        'python-glanceclient',
        'python-neutronclient',
        'python-cinderclient',
        'python-novaclient',
        # fix dependency conflict among OpenStack libraries:
        # `osc-lib` has a more strict dependency specifier
        # which is not picked up by `pip` because it's not
        # a top-level dependency of ElastiCluster
        'Babel>=2.3.4,!=2.4.0',
        'pbr>=2.0.0,!=2.1.0',
        # MS-Azure
        'azure',
        ## the following 6 are all required dependencies
        ## which are not picked up, see issue #500
        'enum34',
        'functools32',
        'ipaddress',
        'pathlib2',
        'scandir',
        'secretstorage<=2.3.1',
    ]
else:
    raise RuntimeError("ElastiCluster requires Python 2.6 or 2.7")


## real setup description begins here
#
from setuptools import setup, find_packages

setup(
    name="elasticluster",
    version=read_whole_file("version.txt").strip(),
    description="A command line tool to create, manage and setup computing clusters hosted on a public or private cloud infrastructure.",
    long_description=read_whole_file('README.rst'),
    author=", ".join([
        'Nicolas Baer',
        'Antonio Messina',
        'Riccardo Murri',
    ]),
    author_email="riccardo.murri@gmail.com",
    license="LGPL",
    keywords="cloud openstack amazon ec2 ssh hpc gridengine torque slurm batch job elastic",
    url="https://github.com/gc3-uzh-ch/elasticluster",
    classifiers=[
        "Development Status :: 4 - Beta",
        "Environment :: Console",
        "Intended Audience :: Developers",
        "Intended Audience :: Science/Research",
        "Intended Audience :: System Administrators",
        "License :: OSI Approved :: GNU Library or Lesser General Public License (LGPL)",
        "License :: DFSG approved",
        "Operating System :: MacOS :: MacOS X",
        "Operating System :: POSIX :: Linux",
        "Operating System :: POSIX :: Other",
        "Programming Language :: Python",
        "Programming Language :: Python :: 2",
        "Programming Language :: Python :: 2.6",
        "Programming Language :: Python :: 2.7",
        "Topic :: System :: Clustering",
        "Topic :: Education",
        "Topic :: Scientific/Engineering",
        "Topic :: System :: Distributed Computing",
    ],
    packages=find_packages(),
    include_package_data=True,  # include files mentioned by MANIFEST.in
    entry_points={
        'console_scripts': [
            'elasticluster = elasticluster.__main__:main',
        ]
    },
    setup_requires=['Babel>=2.3.4'],  # see Issue #268
    install_requires=([
        # ElastiCluster core requirements
        'pip>=9.0.0',  ## see issue #433
        #'ara',  # optional
        'PyCLI',
        'ansible>=2.2.3,!=2.3.0,<2.4',  ## whitelist only "known good" versions of Ansible
        'click>=4.0',  ## click.prompt() added in 4.0
        'coloredlogs',
        'netaddr',
        'schema',
        'subprocess32',  ## stdlib subprocess but correct under multithreading
        # EC2 clouds
        'boto>=2.48',
        'pycrypto',   # for computing RSA key hash, see: PR #132
        # GCE cloud
        'google-api-python-client',
        'google-compute-engine',
        'python-gflags',
        'simplejson>=2.5.0', # needed by `uritemplate` but somehow not picked up
        'pytz',   ## required by `positional` but somehow not picked up
        'httplib2>=0.9.1',  ## required by `oauth2client` but somehow not picked up
        # Azure cloud
        #'azure',  ## only available on Py 2.7, see `version_dependent_requires`
        # OpenStack clouds
        'netifaces',
        'apache-libcloud>=0.14.0',
        'requests~=2.14.1',  ## see issue #441
<<<<<<< HEAD
        #'python-novaclient' ## this needs special treatment depending on Python version, see below
        'flask-restplus',
=======
        #'python-novaclient' ## this needs special treatment depending on Python version
>>>>>>> 5f573236
    ] + version_dependent_requires),
    tests_require=['tox', 'mock', 'pytest>=2.10'],  # read right-to-left
    cmdclass={'test': Tox},
)<|MERGE_RESOLUTION|>--- conflicted
+++ resolved
@@ -213,12 +213,7 @@
         'netifaces',
         'apache-libcloud>=0.14.0',
         'requests~=2.14.1',  ## see issue #441
-<<<<<<< HEAD
-        #'python-novaclient' ## this needs special treatment depending on Python version, see below
-        'flask-restplus',
-=======
         #'python-novaclient' ## this needs special treatment depending on Python version
->>>>>>> 5f573236
     ] + version_dependent_requires),
     tests_require=['tox', 'mock', 'pytest>=2.10'],  # read right-to-left
     cmdclass={'test': Tox},
