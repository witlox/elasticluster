#!/usr/bin/env python
# -*- coding: utf-8 -*-#
# @(#)setup.py
#
#
# Copyright (C) 2013, 2015, 2016 S3IT, University of Zurich. All rights reserved.
#
#
# This program is free software; you can redistribute it and/or modify it
# under the terms of the GNU General Public License as published by the
# Free Software Foundation; either version 2 of the License, or (at your
# option) any later version.
#
# This program is distributed in the hope that it will be useful, but
# WITHOUT ANY WARRANTY; without even the implied warranty of
# MERCHANTABILITY or FITNESS FOR A PARTICULAR PURPOSE.  See the GNU
# General Public License for more details.
#
# You should have received a copy of the GNU General Public License along
# with this program; if not, write to the Free Software Foundation, Inc.,
# 59 Temple Place, Suite 330, Boston, MA 02111-1307 USA

__docformat__ = 'reStructuredText'

import os
import sys
import shutil

# fix Python issue 15881 (on Python <2.7.5)
try:
    import multiprocessing
except ImportError:
    pass

from setuptools.command import sdist

# Newer versions of setuptools do not have `finders` attribute.
if hasattr(sdist, 'finders'):
    del sdist.finders[:]

ANSIBLE_PB_DIR = 'elasticluster/providers/ansible-playbooks'


def ansible_pb_files():
    basedir = os.path.dirname(__file__)
    ansible_data = [('share/elasticluster/etc', ['docs/config.template'])]
    for (dirname, dirnames, filenames) in os.walk(ANSIBLE_PB_DIR):
        tmp = []
        for fname in filenames:
            if fname.startswith('.git'): continue
            tmp.append(os.path.join(dirname, fname))
        ansible_data.append((os.path.join('share', dirname), tmp))
    return ansible_data


from setuptools import setup, find_packages

required_packages = [
    'PyCLI',
    'paramiko',
    'ansible~=1.9.4',
    'voluptuous>=0.8.2',
    'configobj',
    'coloredlogs',
    # EC2 clouds
    'boto',
    # OpenStack clouds
    'netifaces',
    #'python-novaclient',  # need different vers for Py 2.6 and 2.7, see below
    'pbr',
    # GCE cloud
    'google-api-python-client',
    'python-gflags',
]

if sys.version_info < (2, 7):
    # Additional dependencies for Python 2.6:
    # - Google api python client *requires* argparse,
    #   cfr. http://code.google.com/p/google-api-python-client/issues/detail?id=299
    required_packages.append('argparse')
    # - OpenStack's "keystoneclient" requires `importlib`
    required_packages.append('importlib')
    # - support for Python 2.6 was removed from `novaclient` in commit
    #   81f8fa655ccecd409fe6dcda0d3763592c053e57 which is contained in
    #   releases 3.0.0 and above; however, we also need to pin down
    #   the version of `oslo.config` and all the dependencies thereof,
    #   otherwise `pip` will happily download the latest and
    #   incompatible version,since `python-novaclient` specifies only
    #   the *minimal* version of dependencies it is compatible with...
    required_packages.append('stevedore<1.10.0')
    required_packages.append('debtcollector<1.0.0')
    required_packages.append('keystoneauth<2.0.0')
    required_packages.append('keystoneauth1<2.0.0')  # yes, there's `keystoneauth` and `keystoneauth1` !!
    required_packages.append('oslo.config<3.0.0')
    required_packages.append('oslo.i18n<3.1.0')
    required_packages.append('oslo.serialization<2.1.0')
    required_packages.append('oslo.utils<3.1.0')
    required_packages.append('python-novaclient<3.0.0')
else:
    required_packages.append('python-novaclient')


## test runner setup
#
# See http://tox.readthedocs.org/en/latest/example/basic.html#integration-with-setuptools-distribute-test-commands
# on how to run tox when python setup.py test is run
#
from setuptools.command.test import test as TestCommand

class Tox(TestCommand):
    def finalize_options(self):
        TestCommand.finalize_options(self)
        self.test_args = []
        self.test_suite = True

    def run_tests(self):
        # import here, cause outside the eggs aren't loaded
        import tox
        errno = tox.cmdline(self.test_args)
        sys.exit(errno)


## real setup description begins here
#
setup(
    name="elasticluster",
<<<<<<< HEAD
    version="1.2.1rc0",
=======
    version="1.2.1.rc1",
>>>>>>> 5543e1b4
    description="A command line tool to create, manage and setup computing clusters hosted on a public or private cloud infrastructure.",
    long_description=open('README.rst').read(),
    author="Services and Support for Science IT, University of Zurich",
    author_email="team@s3it.lists.uzh.ch",
    license="LGPL",
    keywords="cloud openstack amazon ec2 ssh hpc gridengine torque slurm batch job elastic",
    url="https://github.com/gc3-uzh-ch/elasticluster",
    classifiers=[
        "Development Status :: 4 - Beta",
        "Environment :: Console",
        "Intended Audience :: Developers",
        "Intended Audience :: Science/Research",
        "Intended Audience :: System Administrators",
        "License :: OSI Approved :: GNU Library or Lesser General Public License (LGPL)",
        "License :: DFSG approved",
        "Operating System :: MacOS :: MacOS X",
        "Operating System :: POSIX :: Linux",
        "Operating System :: POSIX :: Other",
        "Programming Language :: Python",
        "Programming Language :: Python :: 2",
        "Programming Language :: Python :: 2.6",
        "Programming Language :: Python :: 2.7",
        "Topic :: System :: Clustering",
        "Topic :: Education",
        "Topic :: Scientific/Engineering",
        "Topic :: System :: Distributed Computing",
    ],
    packages=find_packages(),
    install_requires=required_packages,
    data_files=ansible_pb_files(),
    entry_points={
        'console_scripts': [
            'elasticluster = elasticluster.main:main',
        ]
    },
    tests_require=['tox', 'mock', 'pytest'],  # read right-to-left
    cmdclass={'test': Tox},
)


if __name__ == "__main__":
    if sys.argv[1] in ['develop', 'install']:
        develop = True if sys.argv[1] == 'develop' else False
        curdir = os.path.abspath(os.path.dirname(__file__))
        sharedir = os.path.join(os.path.abspath(sys.prefix), 'share', 'elasticluster')
        etcdir = os.path.join(sharedir, 'etc')
        templatecfg = os.path.join(curdir, 'docs', 'config.template')
        templatedest = os.path.join(etcdir, os.path.basename(templatecfg))
        ansibledest = os.path.join(sharedir, 'providers', 'ansible-playbooks')
        ansiblesrc = os.path.join(curdir, 'elasticluster', 'providers', 'ansible-playbooks')

        if not os.path.exists(sharedir):
            os.makedirs(sharedir)

        if not os.path.exists(etcdir):
            os.makedirs(etcdir)

        if not os.path.exists(os.path.dirname(ansibledest)):
            os.makedirs(os.path.dirname(ansibledest))

        if not os.path.exists(ansibledest):
            if develop:
                os.symlink(ansiblesrc, ansibledest)
            else:
                shutil.copytree(ansiblesrc, ansibledest)

        if not os.path.exists(templatedest):
            if develop:
                os.symlink(templatecfg, templatedest)
            else:
                shutil.copy(templatecfg, etcdir)<|MERGE_RESOLUTION|>--- conflicted
+++ resolved
@@ -124,11 +124,7 @@
 #
 setup(
     name="elasticluster",
-<<<<<<< HEAD
-    version="1.2.1rc0",
-=======
     version="1.2.1.rc1",
->>>>>>> 5543e1b4
     description="A command line tool to create, manage and setup computing clusters hosted on a public or private cloud infrastructure.",
     long_description=open('README.rst').read(),
     author="Services and Support for Science IT, University of Zurich",
