#!/usr/bin/env python
# -*- coding: utf-8 -*-#
# @(#)setup.py
#
#
# Copyright (C) 2013, 2015, 2016 S3IT, University of Zurich. All rights reserved.
#
#
# This program is free software; you can redistribute it and/or modify it
# under the terms of the GNU General Public License as published by the
# Free Software Foundation; either version 2 of the License, or (at your
# option) any later version.
#
# This program is distributed in the hope that it will be useful, but
# WITHOUT ANY WARRANTY; without even the implied warranty of
# MERCHANTABILITY or FITNESS FOR A PARTICULAR PURPOSE.  See the GNU
# General Public License for more details.
#
# You should have received a copy of the GNU General Public License along
# with this program; if not, write to the Free Software Foundation, Inc.,
# 59 Temple Place, Suite 330, Boston, MA 02111-1307 USA

__docformat__ = 'reStructuredText'

import os
import sys
import shutil

# fix Python issue 15881 (on Python <2.7.5)
try:
    import multiprocessing
except ImportError:
    pass

<<<<<<< HEAD

## auxiliary functions
#
def read_whole_file(path):
    """
    Return file contents as a string.
    """
    with open(path, 'r') as stream:
        return stream.read()

def read_file_lines(path):
    """
    Return list of file lines, stripped of leading and trailing
    whitespace (including newlines), and of comment lines.
    """
    with open(path, 'r') as stream:
        lines = [line.strip() for line in stream.readlines()]
        return [line for line in lines
                if line != '' and not line.startswith('#')]
=======
# ensure we use a recent enough version of setuptools; CentOS7 still
# ships with 0.9.8!  Setuptools 8.0 is the first release to fully
# implement PEP 440 version specifiers.
from ez_setup import use_setuptools
use_setuptools(version='8.0')
>>>>>>> bf601ed8


from setuptools.command import sdist

# Newer versions of setuptools do not have `finders` attribute.
if hasattr(sdist, 'finders'):
    del sdist.finders[:]

ANSIBLE_PB_DIR = 'elasticluster/providers/ansible-playbooks'


def ansible_pb_files():
    basedir = os.path.dirname(__file__)
    ansible_data = [('share/elasticluster/etc', ['docs/config.template'])]
    for (dirname, dirnames, filenames) in os.walk(ANSIBLE_PB_DIR):
        tmp = []
        for fname in filenames:
            if fname.startswith('.git'): continue
            tmp.append(os.path.join(dirname, fname))
        ansible_data.append((os.path.join('share', dirname), tmp))
    return ansible_data


from setuptools import setup, find_packages

required_packages = [
    'PyCLI',
    'paramiko',
    'ansible>=1.9.4, <2.0.0',
    'voluptuous>=0.8.2',
    'configobj',
    'coloredlogs',
    # EC2 clouds
    'boto',
    # OpenStack clouds
    'netifaces',
    #'python-novaclient',  # need different vers for Py 2.6 and 2.7, see below
    'pbr',
    # GCE cloud
    'google-api-python-client',
    'python-gflags',
]

if sys.version_info < (2, 7):
    # Additional dependencies for Python 2.6:
    # - Google api python client *requires* argparse,
    #   cfr. http://code.google.com/p/google-api-python-client/issues/detail?id=299
    required_packages.append('argparse')
    # - OpenStack's "keystoneclient" requires `importlib`
    required_packages.append('importlib')
    # - support for Python 2.6 was removed from `novaclient` in commit
    #   81f8fa655ccecd409fe6dcda0d3763592c053e57 which is contained in
    #   releases 3.0.0 and above; however, we also need to pin down
    #   the version of `oslo.config` and all the dependencies thereof,
    #   otherwise `pip` will happily download the latest and
    #   incompatible version,since `python-novaclient` specifies only
    #   the *minimal* version of dependencies it is compatible with...
    required_packages.append('stevedore<1.10.0')
    required_packages.append('debtcollector<1.0.0')
    required_packages.append('keystoneauth<2.0.0')
    required_packages.append('keystoneauth1<2.0.0')  # yes, there's `keystoneauth` and `keystoneauth1` !!
    required_packages.append('oslo.config<3.0.0')
    required_packages.append('oslo.i18n<3.1.0')
    required_packages.append('oslo.serialization<2.1.0')
    required_packages.append('oslo.utils<3.1.0')
    required_packages.append('python-novaclient<3.0.0')
else:
    required_packages.append('python-novaclient')


## test runner setup
#
# See http://tox.readthedocs.org/en/latest/example/basic.html#integration-with-setuptools-distribute-test-commands
# on how to run tox when python setup.py test is run
#
from setuptools.command.test import test as TestCommand

class Tox(TestCommand):
    def finalize_options(self):
        TestCommand.finalize_options(self)
        self.test_args = []
        self.test_suite = True

    def run_tests(self):
        # import here, cause outside the eggs aren't loaded
        import tox
        errno = tox.cmdline(self.test_args)
        sys.exit(errno)


## real setup description begins here
#
setup(
    name="elasticluster",
<<<<<<< HEAD
    version=read_whole_file("version.txt"),
=======
    version="1.2.1rc1",
>>>>>>> bf601ed8
    description="A command line tool to create, manage and setup computing clusters hosted on a public or private cloud infrastructure.",
    long_description=open('README.rst').read(),
    author="Services and Support for Science IT, University of Zurich",
    author_email="team@s3it.lists.uzh.ch",
    license="LGPL",
    keywords="cloud openstack amazon ec2 ssh hpc gridengine torque slurm batch job elastic",
    url="https://github.com/gc3-uzh-ch/elasticluster",
    classifiers=[
        "Development Status :: 4 - Beta",
        "Environment :: Console",
        "Intended Audience :: Developers",
        "Intended Audience :: Science/Research",
        "Intended Audience :: System Administrators",
        "License :: OSI Approved :: GNU Library or Lesser General Public License (LGPL)",
        "License :: DFSG approved",
        "Operating System :: MacOS :: MacOS X",
        "Operating System :: POSIX :: Linux",
        "Operating System :: POSIX :: Other",
        "Programming Language :: Python",
        "Programming Language :: Python :: 2",
        "Programming Language :: Python :: 2.6",
        "Programming Language :: Python :: 2.7",
        "Topic :: System :: Clustering",
        "Topic :: Education",
        "Topic :: Scientific/Engineering",
        "Topic :: System :: Distributed Computing",
    ],
    packages=find_packages(),
    install_requires=required_packages,
    data_files=ansible_pb_files(),
    entry_points={
        'console_scripts': [
            'elasticluster = elasticluster.main:main',
        ]
    },
    tests_require=['tox', 'mock', 'pytest'],  # read right-to-left
    cmdclass={'test': Tox},
)


if __name__ == "__main__":
    if sys.argv[1] in ['develop', 'install']:
        develop = True if sys.argv[1] == 'develop' else False
        curdir = os.path.abspath(os.path.dirname(__file__))
        sharedir = os.path.join(os.path.abspath(sys.prefix), 'share', 'elasticluster')
        etcdir = os.path.join(sharedir, 'etc')
        templatecfg = os.path.join(curdir, 'docs', 'config.template')
        templatedest = os.path.join(etcdir, os.path.basename(templatecfg))
        ansibledest = os.path.join(sharedir, 'providers', 'ansible-playbooks')
        ansiblesrc = os.path.join(curdir, 'elasticluster', 'providers', 'ansible-playbooks')

        if not os.path.exists(sharedir):
            os.makedirs(sharedir)

        if not os.path.exists(etcdir):
            os.makedirs(etcdir)

        if not os.path.exists(os.path.dirname(ansibledest)):
            os.makedirs(os.path.dirname(ansibledest))

        if not os.path.exists(ansibledest):
            if develop:
                os.symlink(ansiblesrc, ansibledest)
            else:
                shutil.copytree(ansiblesrc, ansibledest)

        if not os.path.exists(templatedest):
            if develop:
                os.symlink(templatecfg, templatedest)
            else:
                shutil.copy(templatecfg, etcdir)<|MERGE_RESOLUTION|>--- conflicted
+++ resolved
@@ -32,43 +32,40 @@
 except ImportError:
     pass
 
-<<<<<<< HEAD
-
-## auxiliary functions
-#
-def read_whole_file(path):
-    """
-    Return file contents as a string.
-    """
-    with open(path, 'r') as stream:
-        return stream.read()
-
-def read_file_lines(path):
-    """
-    Return list of file lines, stripped of leading and trailing
-    whitespace (including newlines), and of comment lines.
-    """
-    with open(path, 'r') as stream:
-        lines = [line.strip() for line in stream.readlines()]
-        return [line for line in lines
-                if line != '' and not line.startswith('#')]
-=======
 # ensure we use a recent enough version of setuptools; CentOS7 still
 # ships with 0.9.8!  Setuptools 8.0 is the first release to fully
 # implement PEP 440 version specifiers.
 from ez_setup import use_setuptools
 use_setuptools(version='8.0')
->>>>>>> bf601ed8
-
 
 from setuptools.command import sdist
-
 # Newer versions of setuptools do not have `finders` attribute.
 if hasattr(sdist, 'finders'):
     del sdist.finders[:]
 
+from setuptools import setup, find_packages
+
+
+## auxiliary functions
+#
+def read_whole_file(path):
+    """
+    Return file contents as a string.
+    """
+    with open(path, 'r') as stream:
+        return stream.read()
+
+def read_file_lines(path):
+    """
+    Return list of file lines, stripped of leading and trailing
+    whitespace (including newlines), and of comment lines.
+    """
+    with open(path, 'r') as stream:
+        lines = [line.strip() for line in stream.readlines()]
+        return [line for line in lines
+                if line != '' and not line.startswith('#')]
+
 ANSIBLE_PB_DIR = 'elasticluster/providers/ansible-playbooks'
-
 
 def ansible_pb_files():
     basedir = os.path.dirname(__file__)
@@ -81,8 +78,6 @@
         ansible_data.append((os.path.join('share', dirname), tmp))
     return ansible_data
 
-
-from setuptools import setup, find_packages
 
 required_packages = [
     'PyCLI',
@@ -153,11 +148,7 @@
 #
 setup(
     name="elasticluster",
-<<<<<<< HEAD
     version=read_whole_file("version.txt"),
-=======
-    version="1.2.1rc1",
->>>>>>> bf601ed8
     description="A command line tool to create, manage and setup computing clusters hosted on a public or private cloud infrastructure.",
     long_description=open('README.rst').read(),
     author="Services and Support for Science IT, University of Zurich",
